use std::any::Any;
use std::cell::RefCell;
use std::collections::HashSet;
use std::sync::atomic::{AtomicBool, Ordering};
use std::sync::Mutex;
use std::thread::Thread;
use std::time::Duration;
use std::{
    collections::HashMap,
    marker::PhantomData,
    sync::{atomic::AtomicU64, Arc, RwLock},
};
use std::{mem, thread};

mod queues;

pub enum STMError {
    /// The transaction failed because a value changed.
    /// It can be retried straight away.
    Failure,
    /// Retry was called and now the transaction has
    /// to wait until at least one of the variables it
    /// read have changed, before being retried.
    Retry,
}

type STMResult<T> = Result<T, STMError>;

/// Unique ID for a `TVar`.
type ID = u64;

/// MVCC version.
type Version = u64;

/// Get and increment the vector clock.
fn next_version() -> Version {
    static VERSION: AtomicU64 = AtomicU64::new(0);
    VERSION.fetch_add(1, Ordering::SeqCst)
}

/// The value can be read by many threads, so it has to be tracked by an `Arc`.
/// Keeping it dynamic becuase trying to make `LVar` generic turned out to be
/// a bit of a nightmare.
type DynValue = Arc<dyn Any + Send + Sync>;

/// A versioned value. It will only be accessed through a transaction and a `TVar`.
#[derive(Clone)]
struct VVar {
    version: Version,
    value: DynValue,
}

impl VVar {
    /// Perform a downcast on a var. Returns an `Arc` that tracks when that variable
    /// will go out of scope. This avoids cloning on reads, if the value needs to be
    /// mutated then it can be cloned after being read.
    fn downcast<T: Any + Sync + Send>(&self) -> Arc<T> {
        match self.value.clone().downcast::<T>() {
            Ok(s) => s,
            Err(_) => unreachable!("TVar has wrong type"),
        }
    }
}

struct WaitQueue {
    /// Store the last version which was written to avoid race condition where the notification
    /// happens before the waiters would subscribe and then there's no further event.
    last_written_version: Version,
    /// Threads with their notifications flags that wait for the `TVar` to get an update.
    queue: Vec<(Thread, Arc<AtomicBool>)>,
}

/// Sync variable, hold the committed value and the waiting threads.
struct SVar {
    vvar: RwLock<VVar>,
    waiting: Mutex<WaitQueue>,
}

/// A variable in the transaction log that remembers if it has been read and/or written to.
#[derive(Clone)]
struct LVar {
    // Hold on the original that we need to commit to.
    svar: Arc<SVar>,
    // Hold on to the value as it was read or written for MVCC comparison.
    vvar: VVar,
    /// Remember reads; these are the variables we need to watch if we retry.
    read: bool,
    /// Remember writes; these are the variables that need to be stored at the
    /// end of the transaction, but they don't need to be watched if we retry.
    write: bool,
}

/// `TVar` is our handle to a variable, but reading and writing go through a transaction.
/// It also tracks which threads are waiting on it.
#[derive(Clone)]
pub struct TVar<T> {
    id: ID,
    svar: Arc<SVar>,
    phantom: PhantomData<T>,
}

impl<T: Any + Sync + Send + Clone> TVar<T> {
    /// Create a new `TVar`. The initial version is 0, so that if a
    /// `TVar` is created in the middle of a transaction it will
    /// not cause any MVCC conflict during the commit.
    pub fn new(value: T) -> TVar<T> {
        // This is shared between all `TVar`s.
        static COUNTER: AtomicU64 = AtomicU64::new(0);

        TVar {
            id: COUNTER.fetch_add(1, Ordering::Relaxed),
            svar: Arc::new(SVar {
                vvar: RwLock::new(VVar {
                    version: Default::default(),
                    value: Arc::new(value),
                }),
                waiting: Mutex::new(WaitQueue {
                    last_written_version: Default::default(),
                    queue: Vec::new(),
                }),
            }),
            phantom: PhantomData,
        }
    }

<<<<<<< HEAD
    /// Read the value of the `TVar`. Only call this inside `atomically`.
    pub fn read(&self) -> STMResult<Arc<T>> {
        with_tx(|tx| tx.read(self))
=======
    pub fn read_clone(&self, tx: &mut Transaction) -> STMResult<T> {
        tx.read_tvar(self).map(|r| r.as_ref().clone())
    }

    pub fn read(&self, tx: &mut Transaction) -> STMResult<Arc<T>> {
        tx.read_tvar(self)
>>>>>>> 8cdebc42
    }

    /// Replace the value of the `TVar`. Oly call this inside `atomically`.
    pub fn write(&self, value: T) -> STMResult<()> {
        with_tx(move |tx| tx.write(self, value))
    }

    /// Apply an update on the value of the `TVar`. Only call this inside `atomically`.
    pub fn update<F>(&self, f: F) -> STMResult<()>
    where
        F: FnOnce(&T) -> T,
    {
        let v = self.read()?;
        self.write(f(v.as_ref()))
    }

    /// Apply an update on the value of the `TVar` and return a value. Only call this inside `atomically`.
    pub fn modify<F, R>(&self, f: F) -> STMResult<R>
    where
        F: FnOnce(&T) -> (T, R),
    {
        let v = self.read()?;
        let (w, r) = f(v.as_ref());
        self.write(w)?;
        Ok(r)
    }

    /// Replace the value of the `TVar` and return the previous value. Only call this inside `atomically`.
    pub fn replace(&self, value: T) -> STMResult<Arc<T>> {
        let v = self.read()?;
        self.write(value)?;
        Ok(v)
    }
}

/// Abandon the transaction and retry after some of the variables read have changed.
pub fn retry<T>() -> STMResult<T> {
    Err(STMError::Retry)
}

/// Retry unless a given condition has been met.
pub fn guard(cond: bool) -> STMResult<()> {
    if cond {
        Ok(())
    } else {
        retry()
    }
}

/// Run the first function; if it returns a `Retry`,
/// run the second function; if that too returns `Retry`
/// then combine the values they have read, so that
/// the overall retry will react to any change.
///
/// If they return `Failure` then just return that result,
/// since the transaction can be retried right now.
pub fn or<F, G, T>(f: F, g: G) -> STMResult<T>
where
    F: FnOnce() -> STMResult<T>,
    G: FnOnce() -> STMResult<T>,
{
    let mut snapshot = with_tx(|tx| tx.clone());

    match f() {
        Err(STMError::Retry) => {
            // Restore the original transaction state.
            with_tx(|tx| {
                mem::swap(tx, &mut snapshot);
            });

            match g() {
                retry @ Err(STMError::Retry) =>
                // Add any variable read in the first attempt.
                {
                    with_tx(|tx| {
                        for (id, lvar) in snapshot.log.into_iter() {
                            match tx.log.get(&id) {
                                Some(lvar) if lvar.read => {}
                                _ => {
                                    tx.log.insert(id, lvar);
                                }
                            }
                        }
                    });
                    retry
                }
                other => other,
            }
        }
        other => other,
    }
}

/// Create a new transaction and run `f` until it retunrs a successful result and
/// can be committed without running into version conflicts. Make sure `f` is free
/// of any side effects.
pub fn atomically<F, T>(f: F) -> T
where
    F: Fn() -> STMResult<T>,
{
    loop {
<<<<<<< HEAD
        TX.with(|tref| {
            let mut t = tref.borrow_mut();
            if t.is_some() {
                // Nesting is not supported. Use `or` instead.
                panic!("Already running in an atomic transaction!")
=======
        let mut tx = Transaction::new();
        match f(&mut tx) {
            Ok(value) => {
                if let Some(version) = tx.commit() {
                    tx.notify(version);
                    return value;
                }
>>>>>>> 8cdebc42
            }
            *t = Some(Transaction::new());
        });

        let result = f();

        if let Some(value) = TX.with(|tref| {
            let tx = tref.borrow_mut().take().unwrap();
            match result {
                Ok(value) => {
                    if tx.commit() {
                        tx.notify();
                        Some(value)
                    } else {
                        None
                    }
                }
                Err(STMError::Failure) => {
                    // We can retry straight away.
                    None
                }
                Err(STMError::Retry) => {
                    // Block this thread until there's a change.
                    tx.wait();
                    None
                }
            }
        }) {
            return value;
        }
    }
}

/// Borrow the thread local transaction and pass it to a function.
pub fn with_tx<F, T>(f: F) -> T
where
    F: FnOnce(&mut Transaction) -> T,
{
    TX.with(|tref| {
        let mut tx = tref.borrow_mut();
        match tx.as_mut() {
            None => panic!("Not running in an atomic transaction!"),
            Some(tx) => f(tx),
        }
    })
}

thread_local! {
  /// Using a thread local transaction for easier syntax than
  /// if we had to pass around the transaction everywhere.
  /// There is a 2x performance penalty for this.
  static TX: RefCell<Option<Transaction>> = RefCell::new(None);
}

#[derive(Clone)]
pub struct Transaction {
    /// Version of the STM at the start of the transaction.
    /// When we commit, it's going to be done with the version
    /// at the end of the transaction, so that we can detect
    /// if another transaction committed a write-only value
    /// after we have started.
    version: Version,
    /// The local store of the transaction will only be accessed by a single thread,
    /// so it doesn't need to be wrapped in an `Arc`. We have exclusive access through
    /// the mutable reference to the transaction.
    log: HashMap<ID, LVar>,
    /// Time to wait during retries if no variables have been
    /// read by the transaction. This would be strange, but
    /// it's better than blocking a thread forever.
    pub empty_retry_wait_timeout: Duration,
}

impl Transaction {
    fn new() -> Transaction {
        Transaction {
            // Increment the version when we start a new transaction, so we can always
            // tell which one should get preference and nothing ends at the same time
            // another starts at.
            version: next_version(),
            log: HashMap::new(),
            empty_retry_wait_timeout: Duration::from_secs(60),
        }
    }

    /// Read a value from the local store, or the STM system.
    /// If it has changed since the beginning of the transaction,
    /// return a failure immediately, because we are not reading
    /// a consistent snapshot.
    pub fn read<T: Any + Sync + Send>(&mut self, tvar: &TVar<T>) -> STMResult<Arc<T>> {
        match self.log.get(&tvar.id) {
            Some(lvar) => Ok(lvar.vvar.downcast()),
            None => {
                let guard = tvar.svar.vvar.read().unwrap();
                if guard.version >= self.version {
                    // The TVar has been written to since we started this transaction.
                    // There is no point carrying on with the rest of it, but we can retry.
                    Err(STMError::Failure)
                } else {
                    self.log.insert(
                        tvar.id,
                        LVar {
                            svar: tvar.svar.clone(),
                            vvar: guard.clone(),
                            read: true,
                            write: false,
                        },
                    );
                    Ok(guard.downcast())
                }
            }
        }
    }

    /// Write a value into the local store. If it has not been read
    /// before, just insert it with the version at the start of the
    /// transaction.
    pub fn write<T: Any + Sync + Send>(&mut self, tvar: &TVar<T>, value: T) -> STMResult<()> {
        match self.log.get_mut(&tvar.id) {
            Some(lvar) => {
                lvar.write = true;
                lvar.vvar.value = Arc::new(value);
            }
            None => {
                self.log.insert(
                    tvar.id,
                    LVar {
                        svar: tvar.svar.clone(),
                        vvar: VVar {
                            version: self.version,
                            value: Arc::new(value),
                        },
                        read: false,
                        write: true,
                    },
                );
            }
        };
        Ok(())
    }

    /// Sort the logs by ID so we can acquire locks in a deterministic order
    /// and avoid deadlocks.
    fn sorted_log(&self) -> Vec<(&ID, &LVar)> {
        let mut log = self.log.iter().collect::<Vec<_>>();
        log.sort_unstable_by_key(|(id, _)| *id);
        log
    }

    /// In a critical section, check that every variable we have read/written
    /// hasn't got a higher version number in the committed store.
    /// If so, add all written values to the store.
    fn commit(&self) -> Option<Version> {
        // Acquire write locks to all `SVar`s in the transaction.
        let log = self.sorted_log();

        let locks = log
            .iter()
            .map(|(_, lvar)| (lvar, lvar.svar.vvar.write().unwrap()))
            .collect::<Vec<_>>();

        let has_conflict = locks
            .iter()
            .any(|(lvar, lock)| lock.version > lvar.vvar.version);

        if has_conflict {
            None
        } else {
            let commit_version = next_version();
            for (lvar, mut lock) in locks {
                if lvar.write {
                    lock.version = commit_version;
                    lock.value = lvar.vvar.value.clone();
                }
            }
            Some(commit_version)
        }
    }

    /// For each variable that the transaction has read, subscribe to future
    /// change notifications, then park this thread.
    fn wait(self) {
        let read_log = self
            .sorted_log()
            .into_iter()
            .filter(|(_, lvar)| lvar.read)
            .collect::<Vec<_>>();

        // If there are no variables subscribed to then just wait a bit.
        let notified = Arc::new(AtomicBool::new(read_log.is_empty()));

        // Register in the wait queues.
        if !read_log.is_empty() {
            let locks = read_log
                .iter()
                .map(|(_, lvar)| lvar.svar.waiting.lock().unwrap())
                .collect::<Vec<_>>();

            // Don't register if a producer already committed changes by the time we got here.
            let has_updates = locks
                .iter()
                .any(|lock| lock.last_written_version > self.version);

            if has_updates {
                return;
            }

            for mut lock in locks {
                lock.queue.push((thread::current(), notified.clone()));
            }
        }

        loop {
            thread::park_timeout(Duration::from_secs(1));
            if notified.load(Ordering::Acquire) {
                break;
            }
        }
    }

    /// Unpark any thread waiting on any of the modified `TVar`s.
    fn notify(self, commit_version: Version) {
        let write_log = self
            .sorted_log()
            .into_iter()
            .filter(|(_, lvar)| lvar.write)
            .collect::<Vec<_>>();

        if !write_log.is_empty() {
            let locks = write_log
                .iter()
                .map(|(_, lvar)| lvar.svar.waiting.lock().unwrap());

            // Only unpark a thread once per transaction, even if it waited on multiple vars.
            let mut unparked = HashSet::new();

            for mut lock in locks {
                lock.last_written_version = commit_version;

                let queue = mem::replace(&mut lock.queue, Vec::new());
                for (thread, notified) in queue {
                    if unparked.contains(&thread.id()) {
                        continue;
                    }
                    notified.store(true, Ordering::SeqCst);
                    thread.unpark();
                    unparked.insert(thread.id());
                }
            }
        }
    }
}

#[cfg(test)]
mod test {

    use super::*;
    use std::sync::mpsc;
    use std::thread;
    use std::time::Duration;

    #[test]
    fn next_version_increments() {
        let a = next_version();
        let b = next_version();
        assert!(b > a)
    }

    #[test]
    fn id_increments() {
        let a = TVar::new(42);
        let b = TVar::new(42);
        assert!(b.id > a.id)
    }

    #[test]
    fn basics() {
        let ta = TVar::new(1);
        let tb = TVar::new(vec![1, 2, 3]);

        let (a0, b0) = atomically(|| {
            let a = ta.read()?;
            let b = tb.read()?;
            let mut b1 = b.as_ref().clone();
            b1.push(4);
            tb.write(b1)?;
            Ok((a, b))
        });

        assert_eq!(*a0, 1);
        assert_eq!(*b0, vec![1, 2, 3]);

        let b1 = atomically(|| tb.read());
        assert_eq!(*b1, vec![1, 2, 3, 4]);
    }

    #[test]
    fn conflict() {
        let ta = Arc::new(TVar::new(1));

        // Need to clone for the other thread.
        let tac = ta.clone();

        let t = thread::spawn(move || {
            atomically(|| {
                let a = tac.read()?;
                thread::sleep(Duration::from_millis(100));
                Ok(a)
            })
        });

        thread::sleep(Duration::from_millis(50));
        atomically(|| ta.update(|x| x + 1));

        let a = t.join().unwrap();

        assert_eq!(*a, 2);
    }

    #[test]
    fn or_retry_first_return_second() {
        let ta = TVar::new(1);
        let tb = TVar::new("Hello");

        let (a, b) = atomically(|| {
            tb.write("World")?;
            or(
                || {
                    ta.write(2)?;
                    retry()
                },
                || Ok((ta.read()?, tb.read()?)),
            )
        });

        assert_eq!(*a, 1);
        assert_eq!(*b, "World");
    }

    #[test]
    fn retry_wait_notify() {
        let ta = Arc::new(TVar::new(1));
        let tac = ta.clone();

        let (sender, receiver) = mpsc::channel();

        thread::spawn(move || {
            let a = atomically(|| {
                let a = tac.read()?;
                guard(*a > 1)?;
                Ok(a)
            });
            sender.send(*a).unwrap()
        });

        thread::sleep(Duration::from_millis(250));
        atomically(|| ta.write(2));

        let a = receiver.recv_timeout(Duration::from_millis(500)).unwrap();
        assert_eq!(a, 2);
    }

    #[test]
    fn new_tvar_in_transaction() {
        let (sender, receiver) = mpsc::channel();

        thread::spawn(move || {
            let a = atomically(|| {
                let t = TVar::new(1);
                t.write(2)?;
                t.read()
            });
            sender.send(*a).unwrap();
        });

        let a = receiver.recv_timeout(Duration::from_millis(500)).unwrap();
        assert_eq!(a, 2);
    }

    #[test]
    #[should_panic]
    fn nested_atomically() {
        atomically(|| Ok(atomically(|| Ok(()))))
    }

    #[test]
    #[should_panic]
    fn read_outside_atomically() {
        let _ = TVar::new("Don't read it!").read();
    }

    #[test]
    #[should_panic]
    fn write_outside_atomically() {
        let _ = TVar::new(0).write(1);
    }
}<|MERGE_RESOLUTION|>--- conflicted
+++ resolved
@@ -123,18 +123,14 @@
         }
     }
 
-<<<<<<< HEAD
+    /// Read the value of the `TVar` as a clone, for subsequent modification. Only call this inside `atomically`.
+    pub fn read_clone(&self) -> STMResult<T> {
+        with_tx(|tx| tx.read(self).map(|r| r.as_ref().clone()))
+    }
+
     /// Read the value of the `TVar`. Only call this inside `atomically`.
     pub fn read(&self) -> STMResult<Arc<T>> {
         with_tx(|tx| tx.read(self))
-=======
-    pub fn read_clone(&self, tx: &mut Transaction) -> STMResult<T> {
-        tx.read_tvar(self).map(|r| r.as_ref().clone())
-    }
-
-    pub fn read(&self, tx: &mut Transaction) -> STMResult<Arc<T>> {
-        tx.read_tvar(self)
->>>>>>> 8cdebc42
     }
 
     /// Replace the value of the `TVar`. Oly call this inside `atomically`.
@@ -236,21 +232,11 @@
     F: Fn() -> STMResult<T>,
 {
     loop {
-<<<<<<< HEAD
         TX.with(|tref| {
             let mut t = tref.borrow_mut();
             if t.is_some() {
                 // Nesting is not supported. Use `or` instead.
                 panic!("Already running in an atomic transaction!")
-=======
-        let mut tx = Transaction::new();
-        match f(&mut tx) {
-            Ok(value) => {
-                if let Some(version) = tx.commit() {
-                    tx.notify(version);
-                    return value;
-                }
->>>>>>> 8cdebc42
             }
             *t = Some(Transaction::new());
         });
@@ -261,8 +247,8 @@
             let tx = tref.borrow_mut().take().unwrap();
             match result {
                 Ok(value) => {
-                    if tx.commit() {
-                        tx.notify();
+                    if let Some(version) = tx.commit() {
+                        tx.notify(version);
                         Some(value)
                     } else {
                         None
