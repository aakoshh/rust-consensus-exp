--- conflicted
+++ resolved
@@ -8,133 +8,7 @@
 #![feature(test)]
 extern crate test as etest;
 
-<<<<<<< HEAD
-use std::cmp::Ordering;
-use std::fmt::Debug;
-use std::sync::Arc;
-use std::{collections::HashSet, hash::Hash};
-
-mod stm;
-
-mod first;
-mod second;
-mod third;
-
 mod blockchain;
-
-trait Paxos {
-    type Pid: Copy + PartialEq + Eq + Hash + PartialOrd + Debug + Sync + Send;
-    type Value: Clone + Debug + Sync + Send;
-}
-
-#[derive(PartialEq, Eq, Clone, Copy, Debug)]
-struct BallotOrdinal<P> {
-    pid: P,
-    round: u32,
-}
-impl<P> BallotOrdinal<P> {
-    fn incr(&self, pid: P) -> BallotOrdinal<P> {
-        BallotOrdinal {
-            pid,
-            round: self.round + 1,
-        }
-    }
-}
-impl<P: PartialOrd> PartialOrd for BallotOrdinal<P> {
-    fn partial_cmp(&self, other: &Self) -> Option<Ordering> {
-        match self.round.partial_cmp(&other.round) {
-            Some(Ordering::Equal) => self.pid.partial_cmp(&other.pid),
-            ord => ord,
-        }
-    }
-}
-
-#[derive(Clone, Copy, PartialEq, Debug, Eq, Hash)]
-struct InstanceId(u64);
-
-#[derive(Clone, Debug)]
-struct Vote<P: Paxos> {
-    value: Arc<P::Value>,
-    ord: BallotOrdinal<P::Pid>,
-}
-
-#[derive(Clone)]
-struct PaxosInstance<P: Paxos> {
-    id: InstanceId,
-    my_pid: P::Pid,
-    members: HashSet<P::Pid>,
-    max_ballot_ordinal: BallotOrdinal<P::Pid>,
-    vote: Option<Vote<P>>,
-    requested_value: Option<Arc<P::Value>>,
-    safe_value_vote: Option<Vote<P>>,
-    promises: HashSet<P::Pid>,
-    accepting_vote: Option<Vote<P>>,
-    accepts: HashSet<P::Pid>,
-    decided: bool,
-}
-
-impl<P: Paxos> PaxosInstance<P>
-where
-    P::Pid: Default,
-{
-    fn new(id: InstanceId, my_pid: P::Pid, members: HashSet<P::Pid>) -> PaxosInstance<P> {
-        PaxosInstance {
-            id,
-            my_pid,
-            members,
-            max_ballot_ordinal: BallotOrdinal {
-                pid: P::Pid::default(),
-                round: 0,
-            },
-            vote: None,
-            requested_value: None,
-            safe_value_vote: None,
-            promises: HashSet::new(),
-            accepting_vote: None,
-            accepts: HashSet::new(),
-            decided: false,
-        }
-    }
-}
-
-#[derive(Clone, Debug)]
-struct PaxosMessage<P: Paxos> {
-    src: P::Pid,
-    instance_id: InstanceId,
-    members: HashSet<P::Pid>,
-    ballot_ordinal: BallotOrdinal<P::Pid>,
-    detail: PaxosMessageDetail<P>,
-}
-
-#[derive(Clone, Debug)]
-enum PaxosMessageDetail<P: Paxos> {
-    Prepare,
-    Promise(Option<Vote<P>>),
-    Propose(Arc<P::Value>),
-    Accept(Arc<P::Value>),
-}
-
-#[derive(Clone)]
-enum Event<P: Paxos> {
-    /// A client requested a value to be proposed.
-    RequestReceived(Arc<P::Value>),
-    /// Message from a participant.
-    MessageReceived(PaxosMessage<P>),
-}
-
-enum Effect<P: Paxos> {
-    Broadcast { msg: PaxosMessage<P> },
-    Unicast { to: P::Pid, msg: PaxosMessage<P> },
-}
-
-#[derive(Clone)]
-struct ClientRequest<P: Paxos> {
-    instance_id: InstanceId,
-    members: HashSet<P::Pid>,
-    value: P::Value,
-}
-=======
-pub mod paxos;
+mod paxos;
 pub mod session_types;
-pub mod stm;
->>>>>>> 02f314a6
+pub mod stm;